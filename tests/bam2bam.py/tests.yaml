--- conflicted
+++ resolved
@@ -28,16 +28,11 @@
     outputs: [stdout]
     references: [paired.bam]
     options: -v 0 --unstrip --fastq1=<DIR>/paired.fastq.1.gz --fastq2=<DIR>/paired.fastq.2.gz
-<<<<<<< HEAD
-=======
 
->>>>>>> master
 set_flag:
     stdin: unstrip.bam
     outputs: [stdout]
     references: [nh_flag.bam]
-<<<<<<< HEAD
-<<<<<<< HEAD
     options: -v 0 --set-nh
 
 filter_unique_mapped_sam:
@@ -63,9 +58,4 @@
     outputs: [stdout]
     references: [mapq_unset.bam]
     options: -v 0 --unset-unmapped-mapq
-=======
-    options: -v 0 --set-nh	
->>>>>>> master
-=======
-    options: -v 0 --set-nh
->>>>>>> 471bfcc6
+    options: -v 0 --set-nh