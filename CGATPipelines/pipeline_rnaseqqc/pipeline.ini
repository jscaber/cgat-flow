--- conflicted
+++ resolved
@@ -2,12 +2,6 @@
 
 # directory where exported data is located
 exportdir=export
-
-
-
-
-
-
 
 # scratchdir for data not to be backed up
 scratchdir=/tmp
@@ -30,15 +24,9 @@
 
 # specify the location of a multifasta file for sailfish to index
 # each fasta entry should be a gene/transcript (collapsed exons)
-<<<<<<< HEAD
-transcripts=
-
-# see `sailfish quant --help` explanation of library types
-=======
 transcripts=transcripts.fa
 
 # see `sailfish quant --help` for explanation of library types
->>>>>>> 5fd13956
 # ISF == fr-secondstrand in tophat
 libtype=ISF
 
@@ -46,15 +34,7 @@
 # --biasCorrect
 options=  
 
-<<<<<<< HEAD
-# optional arguments include:
-# --biasCorrect
-options=
-  
-threads=8
-=======
 threads=1
->>>>>>> 5fd13956
 
 ################################################################
 # bias analysis options
